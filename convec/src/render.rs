use crate::config::{Colormap, Interp, OutFmt, OutputCfg, ScaleCfg};
use crate::utils::{idx, pid};
use anyhow::{Context, Result};
use image::{ImageBuffer, Rgb};
use std::fs;
use std::io::{self, Write};
use std::path::PathBuf;

pub struct FrameWriter {
    pub cfg: OutputCfg,
    nx: usize,
    ny: usize,
    next_id: usize,
}

impl FrameWriter {
    pub fn new(mut cfg: OutputCfg, nx: usize, ny: usize) -> Result<Self> {
        if cfg.enable {
            fs::create_dir_all(&cfg.dir).with_context(|| format!("cannot create {}", cfg.dir))?;
        }
        if cfg.out_w.is_none() {
            cfg.out_w = Some(nx);
        }
        if cfg.out_h.is_none() {
            cfg.out_h = Some(ny);
        }
        Ok(Self {
            cfg,
            nx,
            ny,
            next_id: 0,
        })
    }
    pub fn maybe_write(&mut self, q: &Vec<f64>, step: usize, time: f64) -> Result<()> {
        if !self.cfg.enable {
            return Ok(());
        }
        if step % self.cfg.stride == 0 {
            self.write_frame(q, time)?;
        }
        Ok(())
    }
    pub fn write_frame(&mut self, q: &Vec<f64>, time: f64) -> Result<()> {
        let id = self.cfg.start_index + self.next_id;
        let fname = format!("{}_{:06}", self.cfg.prefix, id);
        let path = PathBuf::from(&self.cfg.dir).join(match self.cfg.format {
            OutFmt::Png => format!("{fname}.png"),
            OutFmt::Ppm => format!("{fname}.ppm"),
        });

        let (vmin, vmax) = match self.cfg.scale {
            ScaleCfg::Fixed { min, max } => (min, max),
            ScaleCfg::Auto => {
                let mut mn = q[0];
                let mut mx = q[0];
                for &v in q.iter() {
                    if v < mn {
                        mn = v
                    };
                    if v > mx {
                        mx = v
                    };
                }
                if (mx - mn).abs() < 1e-14 {
                    (mn - 0.5, mx + 0.5)
                } else {
                    (mn, mx)
                }
            }
        };

        let w = self.cfg.out_w.unwrap();
        let h = self.cfg.out_h.unwrap();
        let mut buf: Vec<u8> = vec![0; w * h * 3];

        for py in 0..h {
            let gy = (py as f64 + 0.5) * (self.ny as f64) / (h as f64);
            let (j0, tj) = (gy.floor() as isize, gy.fract());
            for px in 0..w {
                let gx = (px as f64 + 0.5) * (self.nx as f64) / (w as f64);
                let (i0, ti) = (gx.floor() as isize, gx.fract());
                let val = match self.cfg.interp {
                    Interp::Nearest => {
                        let ii = pid(gx.round() as isize, self.nx);
                        let jj = pid(gy.round() as isize, self.ny);
                        q[idx(ii, jj, self.nx)]
                    }
                    Interp::Bilinear => {
                        let i0u = pid(i0, self.nx);
                        let i1u = pid(i0 + 1, self.nx);
                        let j0u = pid(j0, self.ny);
                        let j1u = pid(j0 + 1, self.ny);
                        let q00 = q[idx(i0u, j0u, self.nx)];
                        let q10 = q[idx(i1u, j0u, self.nx)];
                        let q01 = q[idx(i0u, j1u, self.nx)];
                        let q11 = q[idx(i1u, j1u, self.nx)];
                        (1.0 - tj) * ((1.0 - ti) * q00 + ti * q10)
                            + tj * ((1.0 - ti) * q01 + ti * q11)
                    }
                };
                let norm = ((val - vmin) / (vmax - vmin)).clamp(0.0, 1.0);
                let (r, g, b) = match self.cfg.colormap {
                    Colormap::Gray => {
                        let c = (255.0 * norm) as u8;
                        (c, c, c)
                    }
                    Colormap::Turbo => turbo_rgb(norm),
                };
                let yy = if self.cfg.flip_y { h - 1 - py } else { py };
                let p = (yy * w + px) * 3;
                buf[p] = r;
                buf[p + 1] = g;
                buf[p + 2] = b;
            }
        }
        if self.cfg.grid && self.cfg.grid_step > 0 {
            draw_grid(
                &mut buf,
                w,
                h,
                self.nx,
                self.ny,
                self.cfg.grid_step,
                self.cfg.grid_thick,
                [200, 200, 200],
            );
        }
        if self.cfg.axes {
            // draw a thicker rectangle around the domain to emphasise axes
            draw_rect(&mut buf, w, h, 0, 0, w - 1, h - 1, 5, [0, 0, 0]);
        }
<<<<<<< HEAD
        // overlay current time in seconds at top-left
        let label = format!("t = {:.12}", time);
=======
        // overlay current time in seconds at top-left with higher precision
        let label = format!("t = {:.10}", time);
>>>>>>> ab417269
        draw_time_label(&mut buf, w, h, &label);
        if self.cfg.colorbar {
            draw_colorbar(&mut buf, w, h, self.cfg.colormap);
        }

        match self.cfg.format {
            OutFmt::Png => {
                let img: ImageBuffer<Rgb<u8>, _> =
                    ImageBuffer::from_raw(w as u32, h as u32, buf).unwrap();
                img.save(&path)
                    .map_err(|e| io::Error::new(io::ErrorKind::Other, e))?;
            }
            OutFmt::Ppm => {
                let mut file = fs::File::create(&path)?;
                write!(file, "P6\n{} {}\n255\n", w, h)?;
                file.write_all(&buf)?;
            }
        }
        self.next_id += 1;
        Ok(())
    }
}

fn draw_rect(
    buf: &mut [u8],
    w: usize,
    h: usize,
    x0: usize,
    y0: usize,
    x1: usize,
    y1: usize,
    thick: usize,
    color: [u8; 3],
) {
    for t in 0..thick {
        for x in x0..=x1 {
            set_px(buf, w, h, x, y0.saturating_add(t).min(h - 1), color);
            set_px(buf, w, h, x, y1.saturating_sub(t), color);
        }
        for y in y0..=y1 {
            set_px(buf, w, h, x0.saturating_add(t).min(w - 1), y, color);
            set_px(buf, w, h, x1.saturating_sub(t), y, color);
        }
    }
}
fn draw_grid(
    buf: &mut [u8],
    w: usize,
    h: usize,
    nx: usize,
    ny: usize,
    step: usize,
    thick: usize,
    color: [u8; 3],
) {
    let dash = 5usize;
    let gap = 5usize;

    // 垂直線
    for k in (0..=nx).step_by(step) {
        let mut xpix = ((k as f64) * (w as f64) / (nx as f64)).round() as usize;
        if xpix >= w {
            xpix = w - 1;
        }
        let mut y = 0usize;
        while y < h {
            let y_end = (y + dash).min(h);
            for yy in y..y_end {
                for t in 0..thick {
                    let x = xpix.saturating_add(t).min(w - 1);
                    set_px(buf, w, h, x, yy, color);
                }
            }
            y += dash + gap;
        }
    }
    // 水平線
    for k in (0..=ny).step_by(step) {
        let mut ypix = ((k as f64) * (h as f64) / (ny as f64)).round() as usize;
        if ypix >= h {
            ypix = h - 1;
        }
        let mut x0 = 0usize;
        while x0 < w {
            let x_end = (x0 + dash).min(w);
            for xx in x0..x_end {
                for t in 0..thick {
                    let y = ypix.saturating_add(t).min(h - 1);
                    set_px(buf, w, h, xx, y, color);
                }
            }
            x0 += dash + gap;
        }
    }
}
#[inline]
fn set_px(buf: &mut [u8], w: usize, h: usize, x: usize, y: usize, c: [u8; 3]) {
    if x < w && y < h {
        let p = (y * w + x) * 3;
        buf[p] = c[0];
        buf[p + 1] = c[1];
        buf[p + 2] = c[2];
    }
}
fn draw_colorbar(buf: &mut [u8], w: usize, h: usize, cmap: Colormap) {
    let cbw = (w as f64 * 0.05).round() as usize;
    let x0 = w.saturating_sub(cbw);
    for y in 0..h {
        let t = 1.0 - (y as f64 + 0.5) / (h as f64);
        let (r, g, b) = match cmap {
            Colormap::Gray => {
                let c = (255.0 * t) as u8;
                (c, c, c)
            }
            Colormap::Turbo => turbo_rgb(t),
        };
        for x in x0..w {
            let p = (y * w + x) * 3;
            buf[p] = r;
            buf[p + 1] = g;
            buf[p + 2] = b;
        }
    }
}
fn turbo_rgb(t: f64) -> (u8, u8, u8) {
    let x = t.clamp(0.0, 1.0);
    let r =
        34.61 + x * (1172.33 + x * (-10793.56 + x * (33300.12 + x * (-38394.49 + x * 14825.05))));
    let g = 23.31 + x * (557.33 + x * (1225.33 + x * (-3574.96 + x * (4520.31 + x * (-1974.13)))));
    let b = 27.2 + x * (321.15 + x * (1537.82 + x * (-4579.07 + x * (5496.05 + x * (-2163.56)))));
    let to8 = |v: f64| -> u8 { v.round().clamp(0.0, 255.0) as u8 };
    (to8(r), to8(g), to8(b))
}

fn draw_time_label(buf: &mut [u8], w: usize, h: usize, text: &str) {
    let char_w = 5;
    let char_h = 7;
    let spacing = 1;
    let width = text.chars().count() * (char_w + spacing) - spacing;
    let x0 = 5usize;
    let y0 = 5usize;
    fill_rect(
        buf,
        w,
        h,
        x0.saturating_sub(2),
        y0.saturating_sub(2),
        x0 + width + 1,
        y0 + char_h + 1,
        [255, 255, 255],
    );
    draw_text(buf, w, h, x0, y0, text, [0, 0, 0]);
}

fn fill_rect(
    buf: &mut [u8],
    w: usize,
    h: usize,
    x0: usize,
    y0: usize,
    x1: usize,
    y1: usize,
    color: [u8; 3],
) {
    for y in y0..=y1 {
        for x in x0..=x1 {
            set_px(buf, w, h, x, y, color);
        }
    }
}

fn draw_text(
    buf: &mut [u8],
    w: usize,
    h: usize,
    mut x: usize,
    y: usize,
    text: &str,
    color: [u8; 3],
) {
    for ch in text.chars() {
        x += draw_char(buf, w, h, x, y, ch, color) + 1;
    }
}

fn draw_char(
    buf: &mut [u8],
    w: usize,
    h: usize,
    x: usize,
    y: usize,
    ch: char,
    color: [u8; 3],
) -> usize {
    let glyph: [u8; 7] = match ch {
        '0' => [
            0b01110, 0b10001, 0b10011, 0b10101, 0b11001, 0b10001, 0b01110,
        ],
        '1' => [
            0b00100, 0b01100, 0b00100, 0b00100, 0b00100, 0b00100, 0b01110,
        ],
        '2' => [
            0b01110, 0b10001, 0b00001, 0b00010, 0b00100, 0b01000, 0b11111,
        ],
        '3' => [
            0b11110, 0b00001, 0b00001, 0b01110, 0b00001, 0b00001, 0b11110,
        ],
        '4' => [
            0b10010, 0b10010, 0b10010, 0b11111, 0b00010, 0b00010, 0b00010,
        ],
        '5' => [
            0b11111, 0b10000, 0b10000, 0b11110, 0b00001, 0b00001, 0b11110,
        ],
        '6' => [
            0b01110, 0b10000, 0b10000, 0b11110, 0b10001, 0b10001, 0b01110,
        ],
        '7' => [
            0b11111, 0b00001, 0b00010, 0b00100, 0b01000, 0b01000, 0b01000,
        ],
        '8' => [
            0b01110, 0b10001, 0b10001, 0b01110, 0b10001, 0b10001, 0b01110,
        ],
        '9' => [
            0b01110, 0b10001, 0b10001, 0b01111, 0b00001, 0b00001, 0b01110,
        ],
        '.' => [
            0b00000, 0b00000, 0b00000, 0b00000, 0b00000, 0b01100, 0b01100,
        ],
        '=' => [
            0b00000, 0b00000, 0b11111, 0b00000, 0b11111, 0b00000, 0b00000,
        ],
        't' | 'T' => [
            0b01110, 0b00100, 0b00100, 0b00100, 0b00100, 0b00100, 0b00100,
        ],
        _ => [0; 7],
    };
    for (j, row) in glyph.iter().enumerate() {
        for i in 0..5 {
            if (row >> (4 - i)) & 1 == 1 {
                set_px(buf, w, h, x + i, y + j, color);
            }
        }
    }
    5
}<|MERGE_RESOLUTION|>--- conflicted
+++ resolved
@@ -129,13 +129,8 @@
             // draw a thicker rectangle around the domain to emphasise axes
             draw_rect(&mut buf, w, h, 0, 0, w - 1, h - 1, 5, [0, 0, 0]);
         }
-<<<<<<< HEAD
         // overlay current time in seconds at top-left
         let label = format!("t = {:.12}", time);
-=======
-        // overlay current time in seconds at top-left with higher precision
-        let label = format!("t = {:.10}", time);
->>>>>>> ab417269
         draw_time_label(&mut buf, w, h, &label);
         if self.cfg.colorbar {
             draw_colorbar(&mut buf, w, h, self.cfg.colormap);
