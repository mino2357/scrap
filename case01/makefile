--- conflicted
+++ resolved
@@ -1,12 +1,7 @@
 CXX = /usr/bin/g++
 TARGET = main
-<<<<<<< HEAD
 CXXFLAGS = -Wall -Wextra -O2 -march=native -std=c++2b 
 LDLFLAGS = -lstdc++
-=======
-CXXFLAGS = -Wall -Wextra -O2 -march=native -mtune=native -std=c++2b
-LDFLAGS = -lstdc++
->>>>>>> f494333d
 SRCS = main.cpp
 OBJS = $(SRCS:.cpp=.o)
 
