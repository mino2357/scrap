--- conflicted
+++ resolved
@@ -201,14 +201,9 @@
 }
 
 template<typename T>
-<<<<<<< HEAD
 static void compute_rates_conc(const std::vector<Reaction<T>>& reactions, T Tgas,
                                const std::vector<T>& c, std::vector<T>& dc){
     const T Rcal = T(1.987); // cal/mol/K
-=======
-static void compute_rates(const std::vector<Reaction<T>>& reactions, T Tgas,
-                          const std::vector<T>& c, std::vector<T>& dc){
->>>>>>> 8106029c
     std::fill(dc.begin(), dc.end(), T(0));
     for(const auto& r: reactions){
         T k = r.A * std::pow(Tgas, r.b) * std::exp(-r.E / (Rcal*Tgas));
@@ -222,7 +217,6 @@
     }
 }
 
-<<<<<<< HEAD
 template<typename T>
 static void compute_rates(const std::vector<Reaction<T>>& reactions, T Tgas, T P,
                           const std::vector<T>& X, std::vector<T>& omega){
@@ -234,14 +228,10 @@
     compute_rates_conc(reactions, Tgas, c, omega);
     for(size_t i=0;i<omega.size();++i) omega[i] *= T(1e6); // back to mol/m^3/s
 }
-
-=======
->>>>>>> 8106029c
 // Evaluate species rates and temperature derivative.
 template<typename T>
 static void compute_rhs(const std::vector<Reaction<T>>& reactions,
                         const std::vector<ThermoData<T>>& thermo,
-<<<<<<< HEAD
                         T P,
                         const std::vector<T>& y,
                         std::vector<T>& dy){
@@ -263,44 +253,17 @@
     dy[n] = (cp_mix>0)? -enth_rate/(Ctot*cp_mix) : T(0);
     for(size_t i=0;i<n;++i)
         dy[i] = omega[i]/Ctot + X[i]/Tgas * dy[n];
-=======
-                        const std::vector<T>& y,
-                        std::vector<T>& dy){
-    const size_t n = thermo.size();
-    std::vector<T> c(y.begin(), y.begin()+n);
-    std::vector<T> dc(n);
-    T Tgas = std::max(y[n], T(1));
-    compute_rates(reactions, Tgas, c, dc);
-    T cp_tot = T(0);
-    T enth_rate = T(0);
-    for(size_t i=0;i<n;++i){
-        dy[i] = dc[i];
-        T cp = cp_from_thermo(thermo[i], Tgas);
-        T h  = h_from_thermo(thermo[i], Tgas);
-        cp_tot += cp*c[i];
-        enth_rate += h*dc[i];
-    }
-    dy[n] = (cp_tot>0)? -enth_rate/cp_tot : T(0);
->>>>>>> 8106029c
 }
 
 
 template<typename T>
 using Callback = std::function<void(T,const std::vector<T>&)>;
 template<typename T>
-<<<<<<< HEAD
 using Integrator = void(*)(std::vector<T>&, T, T, T,
                           const std::vector<Reaction<T>>&, const std::vector<ThermoData<T>>&, Callback<T>);
 
 template<typename T>
 static void rk4(std::vector<T>& y, T t0, T t1, T P,
-=======
-using Integrator = void(*)(std::vector<T>&, T, T,
-                          const std::vector<Reaction<T>>&, const std::vector<ThermoData<T>>&, Callback<T>);
-
-template<typename T>
-static void rk4(std::vector<T>& y, T t0, T t1,
->>>>>>> 8106029c
                 const std::vector<Reaction<T>>& reactions,
                 const std::vector<ThermoData<T>>& thermo,
                 Callback<T> cb){
@@ -310,7 +273,6 @@
     std::vector<T> k1(m),k2(m),k3(m),k4(m),yt(m);
     while(t < t1){
         if(t + h > t1) h = t1 - t;
-<<<<<<< HEAD
         compute_rhs(reactions, thermo, P, y, k1);
         for(size_t i=0;i<m;++i) yt[i] = y[i] + T(0.5)*h*k1[i];
         compute_rhs(reactions, thermo, P, yt, k2);
@@ -326,18 +288,6 @@
             sum += y[i];
         }
         if(sum>0) for(size_t i=0;i<m-1;++i) y[i] /= sum;
-=======
-        compute_rhs(reactions, thermo, y, k1);
-        for(size_t i=0;i<m;++i) yt[i] = y[i] + T(0.5)*h*k1[i];
-        compute_rhs(reactions, thermo, yt, k2);
-        for(size_t i=0;i<m;++i) yt[i] = y[i] + T(0.5)*h*k2[i];
-        compute_rhs(reactions, thermo, yt, k3);
-        for(size_t i=0;i<m;++i) yt[i] = y[i] + h*k3[i];
-        compute_rhs(reactions, thermo, yt, k4);
-        for(size_t i=0;i<m;++i)
-            y[i] += (h/T(6))*(k1[i] + T(2)*k2[i] + T(2)*k3[i] + k4[i]);
-        for(size_t i=0;i<m-1;++i) if(y[i] < T(0)) y[i] = T(0);
->>>>>>> 8106029c
         t += h;
         if(cb) cb(t, y);
     }
@@ -345,11 +295,7 @@
 
 // Runge-Kutta-Fehlberg 4(5) with adaptive step size.
 template<typename T>
-<<<<<<< HEAD
 static void rk45(std::vector<T>& y, T t0, T t1, T P,
-=======
-static void rk45(std::vector<T>& y, T t0, T t1,
->>>>>>> 8106029c
                  const std::vector<Reaction<T>>& reactions,
                  const std::vector<ThermoData<T>>& thermo,
                  Callback<T> cb){
@@ -361,7 +307,6 @@
     std::vector<T> k1(m),k2(m),k3(m),k4(m),k5(m),k6(m),yt(m),y4(m),y5(m),errv(m);
     while(t < t1){
         if(t + h > t1) h = t1 - t;
-<<<<<<< HEAD
         compute_rhs(reactions, thermo, P, y, k1);
         for(size_t i=0;i<m;++i) yt[i] = y[i] + h*(T(1.0)/T(4.0))*k1[i];
         compute_rhs(reactions, thermo, P, yt, k2);
@@ -377,23 +322,6 @@
             yt[i] = y[i] + h*( -T(8.0)/T(27.0)*k1[i] + T(2.0)*k2[i] - T(3544.0)/T(2565.0)*k3[i]
                                + T(1859.0)/T(4104.0)*k4[i] - T(11.0)/T(40.0)*k5[i]);
         compute_rhs(reactions, thermo, P, yt, k6);
-=======
-        compute_rhs(reactions, thermo, y, k1);
-        for(size_t i=0;i<m;++i) yt[i] = y[i] + h*(T(1.0)/T(4.0))*k1[i];
-        compute_rhs(reactions, thermo, yt, k2);
-        for(size_t i=0;i<m;++i) yt[i] = y[i] + h*(T(3.0)/T(32.0)*k1[i] + T(9.0)/T(32.0)*k2[i]);
-        compute_rhs(reactions, thermo, yt, k3);
-        for(size_t i=0;i<m;++i)
-            yt[i] = y[i] + h*(T(1932.0)/T(2197.0)*k1[i] - T(7200.0)/T(2197.0)*k2[i] + T(7296.0)/T(2197.0)*k3[i]);
-        compute_rhs(reactions, thermo, yt, k4);
-        for(size_t i=0;i<m;++i)
-            yt[i] = y[i] + h*(T(439.0)/T(216.0)*k1[i] - T(8.0)*k2[i] + T(3680.0)/T(513.0)*k3[i] - T(845.0)/T(4104.0)*k4[i]);
-        compute_rhs(reactions, thermo, yt, k5);
-        for(size_t i=0;i<m;++i)
-            yt[i] = y[i] + h*( -T(8.0)/T(27.0)*k1[i] + T(2.0)*k2[i] - T(3544.0)/T(2565.0)*k3[i]
-                               + T(1859.0)/T(4104.0)*k4[i] - T(11.0)/T(40.0)*k5[i]);
-        compute_rhs(reactions, thermo, yt, k6);
->>>>>>> 8106029c
 
         for(size_t i=0;i<m;++i){
             y4[i] = y[i] + h*( T(25.0)/T(216.0)*k1[i] + T(1408.0)/T(2565.0)*k3[i]
@@ -407,16 +335,12 @@
         for(size_t i=0;i<m;++i) err = std::max(err, std::abs(errv[i]));
         if(err <= tol){
             y = y5;
-<<<<<<< HEAD
             T sum = T(0);
             for(size_t i=0;i<m-1;++i){
                 if(y[i] < T(0)) y[i] = T(0);
                 sum += y[i];
             }
             if(sum>0) for(size_t i=0;i<m-1;++i) y[i] /= sum;
-=======
-            for(size_t i=0;i<m-1;++i) if(y[i] < T(0)) y[i] = T(0);
->>>>>>> 8106029c
             t += h;
             if(cb) cb(t, y);
         }
@@ -428,11 +352,7 @@
 
 // Runge-Kutta-Fehlberg 7(8) with adaptive step size.
 template<typename T>
-<<<<<<< HEAD
 static void rk78(std::vector<T>& y, T t0, T t1, T P,
-=======
-static void rk78(std::vector<T>& y, T t0, T t1,
->>>>>>> 8106029c
                  const std::vector<Reaction<T>>& reactions,
                  const std::vector<ThermoData<T>>& thermo,
                  Callback<T> cb){
@@ -465,21 +385,13 @@
 
     while(t < t1){
         if(t + h > t1) h = t1 - t;
-<<<<<<< HEAD
         compute_rhs(reactions, thermo, P, y, k[0]);
-=======
-        compute_rhs(reactions, thermo, y, k[0]);
->>>>>>> 8106029c
         for(int s=1; s<13; ++s){
             for(size_t i=0;i<m;++i){
                 yt[i] = y[i];
                 for(int j=0;j<s; ++j) yt[i] += h * a[s][j] * k[j][i];
             }
-<<<<<<< HEAD
             compute_rhs(reactions, thermo, P, yt, k[s]);
-=======
-            compute_rhs(reactions, thermo, yt, k[s]);
->>>>>>> 8106029c
         }
         for(size_t i=0;i<m;++i){
             T sum_b = T(0), sum_e = T(0);
@@ -494,16 +406,12 @@
         for(size_t i=0;i<m;++i) err = std::max(err, std::abs(errv[i]));
         if(err <= tol){
             y = y8;
-<<<<<<< HEAD
             T sum = T(0);
             for(size_t i=0;i<m-1;++i){
                 if(y[i] < T(0)) y[i] = T(0);
                 sum += y[i];
             }
             if(sum>0) for(size_t i=0;i<m-1;++i) y[i] /= sum;
-=======
-            for(size_t i=0;i<m-1;++i) if(y[i] < T(0)) y[i] = T(0);
->>>>>>> 8106029c
             t += h;
             if(cb) cb(t, y);
         }
@@ -529,23 +437,15 @@
     }
 
     // Initial composition: H2 1, O2 1, N2 3.76
-<<<<<<< HEAD
     std::vector<T> X(species.size(), T(1e-8));
     auto set_init = [&](const std::string& name, T val){
         auto it = idx.find(name);
         if(it!=idx.end()) X[it->second] = val;
-=======
-    std::vector<T> c(species.size(), T(1e-8));
-    auto set_init = [&](const std::string& name, T val){
-        auto it = idx.find(name);
-        if(it!=idx.end()) c[it->second] = val;
->>>>>>> 8106029c
     };
     set_init("H2", T(1.0));
     set_init("O2", T(1.0));
     set_init("N2", T(3.76));
 
-<<<<<<< HEAD
     T X_sum = T(0);
     for(T v : X) X_sum += v;
     if(X_sum > T(0)) for(T& v : X) v /= X_sum;
@@ -553,14 +453,6 @@
     const T P = T(202650.0); // Pa
     T T0 = T(1000.0);
     std::vector<T> y = X;
-=======
-    T c_sum = T(0);
-    for(T v : c) c_sum += v;
-    if(c_sum > T(0)) for(T& v : c) v /= c_sum;
-
-    T T0 = T(1000.0);
-    std::vector<T> y = c;
->>>>>>> 8106029c
     y.push_back(T0);
 
     Integrator<T> integrator = rk4<T>;
@@ -582,11 +474,7 @@
         }
     };
 
-<<<<<<< HEAD
     integrator(y, T(0), T(1e-3), P, reactions, thermo, cb);
-=======
-    integrator(y, T(0), T(1e-3), reactions, thermo, cb);
->>>>>>> 8106029c
 
     const size_t n = species.size();
     std::ofstream ofs("case04.dat");
