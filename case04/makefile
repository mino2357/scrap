--- conflicted
+++ resolved
@@ -18,18 +18,9 @@
 >$(CXX) $(CXXFLAGS) $(TEST_SOURCES) -o $@
 
 run: $(TARGET)
-<<<<<<< HEAD
->python plot_thermo.py
->./$(TARGET) rk78
->gnuplot plot.gp
-
-test: $(TEST_TARGET)
->./$(TEST_TARGET)
-=======
-	python plot_thermo.py
+	python3 plot_thermo.py
 	./$(TARGET) rk78
 	gnuplot plot.gp
->>>>>>> a49179fe
 
 clean:
 >rm -f $(TARGET) $(TEST_TARGET)